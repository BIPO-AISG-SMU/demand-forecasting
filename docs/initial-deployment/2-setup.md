--- conflicted
+++ resolved
@@ -15,32 +15,39 @@
  - RAM: 2GB
  - User: Non-root user
 
-<<<<<<< HEAD
 ### 2.2. Installation 
-=======
-### 2.2. OS Binary Installation  
 
-The following binaries are installed (with its dependencies) to facilitate the execution of basic network troubleshooting and Docker daemon execution. Installation is done using `apt-install.sh`, executed with the following command with superuser rights.
->>>>>>> 6dbee7c4
+The following steps for installation assumes that the VM has internet access. 
+Unpack and extract the zip folder provided. 
+
+```
+unzip bipo_inference
+```
+
 
 #### 2.2.1 Installing from script
+
+**NOTE**
+1. Before installing the necessary binaries, please ensure that the USER variable in apt-install.sh located in bipo_demand_forecasting/scripts/apt-install.sh is set to the correct VM user. Otherwise, wrong ownership will be set to the folders
+
+Open a terminal and navigate to your $HOME folder (i.e /home/<username>). Please run the following command
 ```
-$ bash apt-install.sh
+$ sudo bash bipo_demand_forecasting/src/apt-install.sh
 ```
 
 The contents of the `apt-install.sh` script are as follows:
 ```
 #!/usr/bin/sh
 set -e
-set -x
+#set -x
+
 # Bash Variables. Bipo main directory and its subdir folder
-bipo_dir=bipo
-USER=aisg
-
+bipo_dir=bipo_demand_forecasting
+USER=aisg # Please amend based on your VM username
 cd "$(dirname "${BASH_SOURCE[0]}")"
 
 # Install necessary binaries for debugging and troubleshooting
-echo "Installing basic binaries such as net-tools, curl, traceroute apt-show-versions"
+echo "Installing basic binaries such as net-tools, curl, traceroute and apt-show-versions"
 apt-get install -y net-tools traceroute apt-show-versions
 
 echo "Setting up installation process for docker engine in Ubuntu..."
@@ -55,9 +62,9 @@
 
 # Setup repository
 echo \
-	"deb [arch="$(dpkg --print-architecture)" signed-by=/etc/apt/keyrings/docker.gpg] https://download.docker.com/linux/ubuntu \
-	"$(. /etc/os-release && echo "$VERSION_CODENAME")" stable" | \
-	tee /etc/apt/sources.list.d/docker.list > /dev/null
+        "deb [arch="$(dpkg --print-architecture)" signed-by=/etc/apt/keyrings/docker.gpg] https://download.docker.com/linux/ubuntu \
+        "$(. /etc/os-release && echo "$VERSION_CODENAME")" stable" | \
+        tee /etc/apt/sources.list.d/docker.list > /dev/null
 
 # update the package index files on the Ubuntu system
 apt-get update
@@ -70,29 +77,30 @@
 curl "https://awscli.amazonaws.com/awscli-exe-linux-x86_64.zip" -o "awscliv2.zip"
 
 echo "Unzipping and installing AWS CLI v2 installer"
-unzip awscliv2.zip
-./aws/install
+unzip awscliv2.zip && ./aws/install
+
+echo "Cleaning up awscliv2.zip folders"
+rm -rf awscliv2.zip*
 
 # Make bipo directory and its subdirectory
-echo "Creating bipo directory: $bipo_dir/ if exists"
-if [ -d $bipo_dir ]
-	mkdir $bipo_dir && cd $bipo_dir
-	mkdir conf data logs docker
-	echo "Moving out of directory"
-	cd ..
+echo "Creating directories for $bipo_dir if it does not exist"
+if ! [ -d $bipo_dir ]
+then
+        mkdir $bipo_dir && cd $bipo_dir
+        echo "Creating conf data logs and docker subdirectory"
+        mkdir conf data logs docker
+        echo "Moving out of directory"
+        cd ..
+else
+        echo "$bipo_dir exists.Creating necessary subfolders if required."
+        cd $bipo_dir && mkdir -p conf data logs docker && cd ..
 fi
-
 echo "Changing owner:group to $USER with rwxr-xr-x permissions"
-chown $USER:$USER -R $bipo_dir && chmod 755 -R $bipo_dir
+chown -R $USER:$USER $bipo_dir/ && chmod 755 -R $bipo_dir/
 ```
 
-<<<<<<< HEAD
 #### 2.2.2 List of installed binaries and versions
-
-The following binaries are installed (with its dependencies) to facilitate the execution of simple network troubleshooting and docker daemon execution. Installation are done using the help of the apt-install.sh with the following command with superuser rights.
-=======
-#### List of installed binaries and versions
->>>>>>> 6dbee7c4
+Upon installation, you would have the following binaries installed.
 
 |Binary|Version|
 | - | - |
@@ -179,4 +187,11 @@
 
 ### 4.2. Starting and Stopping Docker Containers
 
-Please refer to [Chapter 3: Inference Module](./3-inference-module.md) and [Chapter 4: Model Endpoint](./4-endpoint.md) for more details.+Please refer to [Chapter 3: Inference Module](./3-inference-module.md) and [Chapter 4: Model Endpoint](./4-endpoint.md) for more details.
+
+### 4.3 Lifting of firewall ports in VM (if needed)
+Please execute the following to allow any incoming connections to port 8080 with the following command. 
+Please note that this requires sudo privilege. 
+```
+sudo ufw allow from any to any port 8080 proto tcp
+```