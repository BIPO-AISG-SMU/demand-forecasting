# End-to-end Project Template (On-prem - Polyaxon)

<<<<<<< HEAD
__Customised for `BIPO`__.

__Project Description:__ Demand Forecasting
=======
__Customised for `bipo`__.

__Project Description:__ demand forecasting
>>>>>>> 44d54276

This template that is also accompanied with an end-to-end guide was
generated and customised using the
following
[`cookiecutter`](https://cookiecutter.readthedocs.io/en/stable/)
template:
https://github.com/aisingapore/ml-project-cookiecutter-onprem-poly

The contents of the guide have been customised
according to the inputs provided upon generation of this repository
through the usage of [`cruft`](https://cruft.github.io/cruft/),
following instructions detailed
[here](https://github.com/aisingapore/ml-project-cookiecutter-onprem-poly/blob/master/README.md)
.

Inputs provided to `cookiecutter`/`cruft` for the generation of this
template:

<<<<<<< HEAD
- __`project_name`:__ BIPO
- __`description`:__ Demand Forecasting
- __`repo_name`:__ bipo
- __`src_package_name`:__ bipo
- __`src_package_name_short`:__ bipo
- __`harbor_registry_project_path`:__ registry.aisingapore.net/100e-bipo
- __`author_name`:__ bipo
=======
- __`project_name`:__ bipo
- __`description`:__ demand forecasting
- __`repo_name`:__ bipo
- __`src_package_name`:__ bipo
- __`src_package_name_short`:__ bipo
- __`harbor_registry_project_path`:__ https://registry.aisingapore.net/harbor/projects/55/repositories
- __`author_name`:__ batch_12_project
>>>>>>> 44d54276
- __`open_source_license`:__ No license file

## End-to-end Guide

This repository contains a myriad of boilerplate codes and configuration
files. On how to make use of these boilerplates, this repository
has an end-to-end guide on that.
The guide's contents are written in Markdown formatted files, located
within `aisg-context/guide-site` and its subdirectories. While the
Markdown files can be viewed directly through text editors or IDEs,
the contents are optimised for viewing through
[`mkdocs`](https://www.mkdocs.org) (or
[`mkdocs-material`](https://squidfunk.github.io/mkdocs-material)
specifically)
.
A demo of the site for the guide can be viewed
[here](https://aisingapore.github.io/ml-project-cookiecutter-onprem-poly)
.

To spin up the site on your local machine, you can create a virtual
environment to install the dependencies first:

```bash
$ conda create -n aisg-eptg-onprem-poly-guide python=3.8.13
$ conda activate aisg-eptg-onprem-poly-guide
$ pip install -r aisg-context/guide-site/mkdocs-requirements.txt
```

After creating the virtual environment and installing the required
dependencies, serve it like so:

```bash
$ mkdocs serve --config-file aisg-context/guide-site/mkdocs.yml
```

The site for the guide will then be viewable on
[`http://localhost:8000`](http://localhost:8000).<|MERGE_RESOLUTION|>--- conflicted
+++ resolved
@@ -1,15 +1,15 @@
 # End-to-end Project Template (On-prem - Polyaxon)
 
-<<<<<<< HEAD
 __Customised for `BIPO`__.
 
 __Project Description:__ Demand Forecasting
-=======
-__Customised for `bipo`__.
 
-__Project Description:__ demand forecasting
->>>>>>> 44d54276
-
+This template that is also accompanied with an end-to-end guide was
+generated and customised using the
+following
+[`cookiecutter`](https://cookiecutter.readthedocs.io/en/stable/)
+template:
+https://github.com/aisingapore/ml-project-cookiecutter-onprem-poly
 This template that is also accompanied with an end-to-end guide was
 generated and customised using the
 following
@@ -23,11 +23,18 @@
 following instructions detailed
 [here](https://github.com/aisingapore/ml-project-cookiecutter-onprem-poly/blob/master/README.md)
 .
+The contents of the guide have been customised
+according to the inputs provided upon generation of this repository
+through the usage of [`cruft`](https://cruft.github.io/cruft/),
+following instructions detailed
+[here](https://github.com/aisingapore/ml-project-cookiecutter-onprem-poly/blob/master/README.md)
+.
 
 Inputs provided to `cookiecutter`/`cruft` for the generation of this
 template:
+Inputs provided to `cookiecutter`/`cruft` for the generation of this
+template:
 
-<<<<<<< HEAD
 - __`project_name`:__ BIPO
 - __`description`:__ Demand Forecasting
 - __`repo_name`:__ bipo
@@ -35,19 +42,25 @@
 - __`src_package_name_short`:__ bipo
 - __`harbor_registry_project_path`:__ registry.aisingapore.net/100e-bipo
 - __`author_name`:__ bipo
-=======
-- __`project_name`:__ bipo
-- __`description`:__ demand forecasting
-- __`repo_name`:__ bipo
-- __`src_package_name`:__ bipo
-- __`src_package_name_short`:__ bipo
-- __`harbor_registry_project_path`:__ https://registry.aisingapore.net/harbor/projects/55/repositories
-- __`author_name`:__ batch_12_project
->>>>>>> 44d54276
 - __`open_source_license`:__ No license file
 
 ## End-to-end Guide
+## End-to-end Guide
 
+This repository contains a myriad of boilerplate codes and configuration
+files. On how to make use of these boilerplates, this repository
+has an end-to-end guide on that.
+The guide's contents are written in Markdown formatted files, located
+within `aisg-context/guide-site` and its subdirectories. While the
+Markdown files can be viewed directly through text editors or IDEs,
+the contents are optimised for viewing through
+[`mkdocs`](https://www.mkdocs.org) (or
+[`mkdocs-material`](https://squidfunk.github.io/mkdocs-material)
+specifically)
+.
+A demo of the site for the guide can be viewed
+[here](https://aisingapore.github.io/ml-project-cookiecutter-onprem-poly)
+.
 This repository contains a myriad of boilerplate codes and configuration
 files. On how to make use of these boilerplates, this repository
 has an end-to-end guide on that.
@@ -65,7 +78,13 @@
 
 To spin up the site on your local machine, you can create a virtual
 environment to install the dependencies first:
+To spin up the site on your local machine, you can create a virtual
+environment to install the dependencies first:
 
+```bash
+$ conda create -n aisg-eptg-onprem-poly-guide python=3.8.13
+$ conda activate aisg-eptg-onprem-poly-guide
+$ pip install -r aisg-context/guide-site/mkdocs-requirements.txt
 ```bash
 $ conda create -n aisg-eptg-onprem-poly-guide python=3.8.13
 $ conda activate aisg-eptg-onprem-poly-guide
